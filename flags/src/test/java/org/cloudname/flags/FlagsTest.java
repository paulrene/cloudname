package org.cloudname.flags;

import static org.junit.Assert.assertEquals;
import static org.junit.Assert.assertFalse;
import static org.junit.Assert.assertTrue;

import java.io.ByteArrayOutputStream;

import org.junit.Test;

/**
 * Test class for Flags.
 *
 * @author acidmoose
 *
 */
public class FlagsTest {

    /**
     * Test all supported field types.
     */
    @Test
    public void testSimpleRun() {
        Flags flags = new Flags()
        .loadOpts(FlagsAllLegalFields.class)
        .parse(new String[]{});

        assertFalse("Help seems to have been called. It should not have been.", flags.helpFlagged());

        assertEquals(false, FlagsAllLegalFields.bool);
        assertEquals(new Boolean(false), FlagsAllLegalFields.bool2);
        assertEquals("NA", FlagsAllLegalFields.string);
        assertEquals(1, FlagsAllLegalFields.integer);
        assertEquals(new Integer(1), FlagsAllLegalFields.integer2);
        assertEquals(1, FlagsAllLegalFields.longNum);
        assertEquals(1, FlagsAllLegalFields.longNum2);
        assertEquals(FlagsAllLegalFields.SimpleEnum.OPTION1, FlagsAllLegalFields.option);
        flags.printFlags();
        flags.printHelp(System.out);

        flags.parse(new String[]{"--boolean", "true",
                "--Boolean", "true",
                "--string", "stringtest",
                "--int", "10",
                "--Integer", "20",
                "--long", "30",
                "--Long", "40",
                "--option", "OPTION2"});

        assertFalse("Help seems to have been called. It should not have been.", flags.helpFlagged());

        assertEquals(true, FlagsAllLegalFields.bool);
        assertEquals(new Boolean(true), FlagsAllLegalFields.bool2);
        assertEquals("stringtest", FlagsAllLegalFields.string);
        assertEquals(10, FlagsAllLegalFields.integer);
        assertEquals(new Integer(20), FlagsAllLegalFields.integer2);
        assertEquals(30, FlagsAllLegalFields.longNum);
        assertEquals(40, FlagsAllLegalFields.longNum2);
        assertEquals(FlagsAllLegalFields.SimpleEnum.OPTION2, FlagsAllLegalFields.option);

        // Just make sure that printHelp() produces something.  Since
        // the format should change to something more sensible we do
        // not do any checks on content just yet.
        ByteArrayOutputStream baos = new ByteArrayOutputStream();
        flags.printHelp(baos);
        assertTrue(baos.size() > 0);
    }
    
    /**
     * Test that printing help does not crash on various cases.
     */
    @Test
    public void testPrintHelp() {
        try {
            Flags flags = new Flags()
            .loadOpts(FlagsHelpTest.class);
            flags.printHelp(System.out);
        } catch (Exception e) {
            assertFalse("Cought exception.", true);
        }
    }

<<<<<<< HEAD
    /**
     * Flagged enum option should not work with wrong case.
     */
    @Test (expected = IllegalArgumentException.class)
    public void testEnumFlagWithWrongCase() {
        Flags flags = new Flags()
        .loadOpts(FlagsAllLegalFields.class)
        .parse(new String[]{"--option", "option2"});
    }

    /**
     * Two flags with the same name should not work.
     */
=======
    @Test
    public void testNonOptionArgs() {
        Flags flags = new Flags()
        .loadOpts(FlagsAllLegalFields.class)
        .parse(new String[]{"--int", "10",
                "--Integer", "20",
                "nonoptionarg1",
                "nonoptionarg2"});
        assertEquals(true, flags.getNonOptionArguments().contains("nonoptionarg1"));
        assertEquals(true, flags.getNonOptionArguments().contains("nonoptionarg2"));
    }

>>>>>>> 26d59f23
    @Test (expected = IllegalArgumentException.class)
    public void testMultipleFlagsWithSameName() {
        Flags flags = new Flags()
        .loadOpts(FlagsAllLegalFields.class)
        .loadOpts(FlagsDoubleName.class);
    }

    /**
     * Test the fail event when a required parameter is not supplied.
     */
    @Test (expected = IllegalArgumentException.class)
    public void testRequiredArg() {
        Flags flags = new Flags()
        .loadOpts(FlagsRequiredArg.class)
        .parse(new String[]{});
    }

    /**
     * Test unsupported argument.
     */
    @Test (expected = IllegalArgumentException.class)
    public void testUnsupportedVariable() {
        Flags flags = new Flags()
        .loadOpts(FlagsWrongVariable.class);
    }

    /**
     * Test non static field.
     */
    @Test (expected = IllegalArgumentException.class)
    public void testNotStaticVariable() {
        Flags flags = new Flags()
        .loadOpts(FlagsNonStaticVariable.class);
    }

}<|MERGE_RESOLUTION|>--- conflicted
+++ resolved
@@ -80,7 +80,6 @@
         }
     }
 
-<<<<<<< HEAD
     /**
      * Flagged enum option should not work with wrong case.
      */
@@ -92,9 +91,8 @@
     }
 
     /**
-     * Two flags with the same name should not work.
+     * Test flags.getNonOptionArguments().
      */
-=======
     @Test
     public void testNonOptionArgs() {
         Flags flags = new Flags()
@@ -107,7 +105,9 @@
         assertEquals(true, flags.getNonOptionArguments().contains("nonoptionarg2"));
     }
 
->>>>>>> 26d59f23
+    /**
+     * Two flags with the same name should not work.
+     */
     @Test (expected = IllegalArgumentException.class)
     public void testMultipleFlagsWithSameName() {
         Flags flags = new Flags()
