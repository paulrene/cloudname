package org.cloudname.zk;

import org.cloudname.*;

import org.apache.zookeeper.WatchedEvent;
import org.apache.zookeeper.Watcher;
import org.apache.zookeeper.ZooKeeper;
import org.apache.zookeeper.CreateMode;
import org.apache.zookeeper.ZooDefs.Ids;
import org.apache.zookeeper.KeeperException;

import java.util.List;
import java.util.concurrent.TimeUnit;

import java.util.logging.Logger;

import java.util.concurrent.CountDownLatch;

import java.io.IOException;


/**
 * An implementation of Cloudname using ZooKeeper.
 *
 * This implementation assumes that the path prefix defined by
 * CN_PATH_PREFIX is only used by Cloudname.  The structure and
 * semantics of things under this prefix are defined by this library
 * and will be subject to change.
 *
 * TODO(borud):
 *
 *  - We need a recovery mechanism for when the ZK server we are
 *    connected to goes down.
 *
 *  - when the ZkCloudname instance is releaseClaim()d the handles should
 *    perhaps be invalidated.
 *
 *  - The exception handling in this class is just atrocious.
 *
 * @author borud
 */
public class ZkCloudname implements Cloudname, Watcher {

    private static final int SESSION_TIMEOUT = 5000;

    private static final Logger log = Logger.getLogger(ZkCloudname.class.getName());

    // Instance variables
    private ZooKeeper zk;
    private final String connectString;

    // Latches that count down when ZooKeeper is connected
    private final CountDownLatch connectedSignal = new CountDownLatch(1);


    private ZkCloudname(Builder builder) {
        connectString = builder.getConnectString();
    }

    /**
     * Connect to ZooKeeper instance with time-out value.
     * @param waitTime time-out value for establishing connection.
     * @param waitUnit time unit for time-out when establishing connection.
     * @throws org.cloudname.CloudnameException.CouldNotConnectToStorage if connection can not be established
     * @return
     */
    public ZkCloudname connectWithTimeout(long waitTime, TimeUnit waitUnit) {

        try {
            zk = new ZooKeeper(connectString, SESSION_TIMEOUT, this);
            if (! connectedSignal.await(waitTime, waitUnit)) {
                throw new CloudnameException.CouldNotConnectToStorage(
                        "Connecting to ZooKeeper timed out.");
            }
            log.info("Connected to ZooKeeper " + connectString);
        } catch (IOException e) {
            throw new CloudnameException.CouldNotConnectToStorage(e);
        } catch (InterruptedException e) {
            throw new CloudnameException.CouldNotConnectToStorage(e);
        }

        return this;
    }

    /**
     * Connect to ZooKeeper instance with long time-out, however, it might fail fast.
     * @return
     */
    public ZkCloudname connect() {
        // We wait up to 100 years.
        return connectWithTimeout(365 * 100, TimeUnit.DAYS);
    }
    
    @Override
    public void process(WatchedEvent event) {
        log.fine("Got event " + event.toString());

        // Initial connection to ZooKeeper is completed.
        if (event.getState() == Event.KeeperState.SyncConnected) {
            if (connectedSignal.getCount() == 0) {
                // I am not sure if this can ever occur, but until I
                // know I'll just leave this log message in here.
                log.info("The connectedSignal count was already zero.  Duplicate Event.KeeperState.SyncConnected");
            }
            connectedSignal.countDown();
        }
    }

    /**
     * Create a given coordinate in the ZooKeeper node tree.
     *
     * Just blindly creates the entire path.  Elements of the path may
     * exist already, but it seems wasteful to
     */
    @Override
    public void createCoordinate(Coordinate coordinate) {
        // Create the root path for the coordinate.  We do this
        // blindly, meaning that if the path already exists, then
        // that's ok -- so a more correct name for this method would
        // be ensureCoordinate(), but that might confuse developers.
        String root = ZkCoordinatePath.getCoordinateRoot(coordinate);

        if (Util.exist(zk, root)) {
            throw new CloudnameException.CoordinateExist();
        }

        try {
            Util.mkdir(zk, root, Ids.OPEN_ACL_UNSAFE);
        } catch (KeeperException e) {
            throw new RuntimeException(e);
        }

        // Create the nodes that represent subdirectories.
        String configPath = ZkCoordinatePath.getConfigPath(coordinate, null);
        try {
            log.info("Creating config node " + configPath);
            zk.create(configPath, null, Ids.OPEN_ACL_UNSAFE, CreateMode.PERSISTENT);
        } catch (KeeperException e) {
            throw new CloudnameException(e);
        } catch (InterruptedException e) {
            throw new CloudnameException(e);
        }
    }

    /**
     * Deletes a coordinate in the persistent service store. This includes deletion
     * of config. It will fail if the coordinate is claimed.
     * @param coordinate the coordinate we wish to destroy.
     */
    @Override
    public void destroyCoordinate(Coordinate coordinate) {
        String statusPath = ZkCoordinatePath.getStatusPath(coordinate);
        String configPath = ZkCoordinatePath.getConfigPath(coordinate, null);
        String rootPath = ZkCoordinatePath.getCoordinateRoot(coordinate);

        if (! Util.exist(zk, rootPath)) {
            throw new CloudnameException.CoordinateNotFound();
        }
        
        // Do this early to raise the error before anything is deleted. However, there might be a raise condition
        // if someone claims while we delete configPath and instance (root) node.
        if (Util.exist(zk, configPath) && Util.hasChildren(zk, configPath)) {
            throw new CloudnameException.CoordinateHasConfig();
        }

        if (Util.exist(zk, statusPath)) {
            throw new CloudnameException.CoordinateIsClaimed();
        }

        // Delete config, the instance node, and continue with as much as possible.
        // We might have a raise condition if someone is creating a coordinate with a shared path in parallel.
        // We want to keep 3 levels of nodes (/cn/%CELL%/%USER%).
        int deletedNodes = Util.deletePathKeepRootLevels(zk, configPath, 3);
        if (deletedNodes == 0) {
            throw new CloudnameException(
                    new RuntimeException("Did not manage to delete config node:" + configPath));
        }
        if (deletedNodes == 1) {
            throw new CloudnameException(
                    new RuntimeException("Did not manage to delete instance node:" + configPath));
        }
    }

    /**
     * Claim a coordinate.
     *
     * In this implementation a coordinate is claimed by creating an
     * ephemeral with the name defined in CN_STATUS_NAME.  If the node
     * already exists the coordinate has already been claimed.
     */
    @Override
    public ServiceHandle claim(Coordinate coordinate) {
        String statusPath = ZkCoordinatePath.getStatusPath(coordinate);
        log.info("Claiming " + coordinate.asString() + " (" + statusPath + ")");

        ZkStatusAndEndpoints statusAndEndpoints = new ZkStatusAndEndpoints.Builder(zk, statusPath).build().claim();
        // If we have come thus far we have succeeded in creating the
        // CN_STATUS_NAME node within the service coordinate directory
        // in ZooKeeper and we can give the client a ServiceHandle.

        return new ZkServiceHandle(coordinate, statusAndEndpoints);
    }

    @Override
    public Resolver getResolver() {
        return new ZkResolver.Builder(zk).addStrategy(new StrategyAll()).addStrategy(new StrategyAny()).build();
    }

    @Override
    public ServiceStatus getStatus(Coordinate coordinate) {
        String statusPath = ZkCoordinatePath.getStatusPath(coordinate);
        ZkStatusAndEndpoints statusAndEndpoints = new ZkStatusAndEndpoints.Builder(zk, statusPath).build().load();
        return statusAndEndpoints.getServiceStatus();
    }

    /**
     * Close the connection to ZooKeeper.
     */
    public void close() {
        if (null == zk) {
            throw new IllegalStateException("Cannot releaseClaim(): Not connected to ZooKeeper");
        }

        try {
            zk.close();
            log.info("ZooKeeper session closed for " + connectString);
        } catch (InterruptedException e) {
            throw new RuntimeException(e);
        }

    }

<<<<<<< HEAD
=======
    /**
     * List the sub-nodes in ZooKeeper owned by Cloudname.
     * @param nodeList
     */
    public void listRecursively(List<String> nodeList) {
        Util.listRecursively(zk, ZkCoordinatePath.getCloudnameRoot(), null, nodeList);
    }

>>>>>>> 745a07ff
    /**
     *  This class builds parameters for ZkCloudname.
     */
    public static class Builder {
        private String connectString;

        public Builder setConnectString(String connectString) {
            this.connectString = connectString;
            return this;
        }

        // TODO(borud, dybdahl): Make this smarter, some ideas:
        //                       Connect to one node and read from a magic path
        //                       how many zookeepers that are running and build
        //                       the path based on this information.
        public Builder autoConnect() {
            this.connectString = "z1:2181,z2:2181,z3:2181";
            return this;
        }

        public String getConnectString() {
            return connectString;
        }

        public ZkCloudname build() {
            if (connectString.isEmpty()) {
                throw new RuntimeException("You need to specify connection string before you can build.");
            }
            return new ZkCloudname(this);
        }
    }
}<|MERGE_RESOLUTION|>--- conflicted
+++ resolved
@@ -230,8 +230,6 @@
 
     }
 
-<<<<<<< HEAD
-=======
     /**
      * List the sub-nodes in ZooKeeper owned by Cloudname.
      * @param nodeList
@@ -240,7 +238,6 @@
         Util.listRecursively(zk, ZkCoordinatePath.getCloudnameRoot(), null, nodeList);
     }
 
->>>>>>> 745a07ff
     /**
      *  This class builds parameters for ZkCloudname.
      */
