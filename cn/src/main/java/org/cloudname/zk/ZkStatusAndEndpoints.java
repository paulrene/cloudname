--- conflicted
+++ resolved
@@ -217,7 +217,7 @@
             }
             //endpointsByName.remove(endpointsByName.get(name));
             if (null == endpointsByName.remove(name)) {
-                throw new CloudnameException.EndpointDoesNotExist();
+                throw new EndpointException("End point does not exists.");
             }
         }
         writeStatusEndpoint();
@@ -227,23 +227,17 @@
      * Release the claim of the coordinate. It means that nobody owns the coordinate anymore.
      * Requires that that this instance owns the claim to the coordinate.
      */
-    public synchronized void releaseClaim() throws CloudnameException, InterruptedException {
+    public synchronized void releaseClaim() throws CloudnameException {
         if (state != State.CLAIMED) {
             throw new IllegalStateException("This instance did not own the claim to this coordinate.");
         }
         try {
-<<<<<<< HEAD
+
             zk.getZooKeeper().delete(path, lastStatusVersion);
         } catch (InterruptedException e) {
-            e.printStackTrace();  //To change body of catch statement use File | Settings | File Templates.
-        } catch (KeeperException e) {
-            e.printStackTrace();  //To change body of catch statement use File | Settings | File Templates.
-=======
-            zk.delete(path, lastStatusVersion);
-
-        } catch (KeeperException e) {
-            throw new CloudnameException(e);
->>>>>>> 1ada1fbe
+            throw new CloudnameException(e);
+        } catch (KeeperException e) {
+            throw new CloudnameException(e);
         }
 
         serviceStatus = new ServiceStatus(ServiceState.UNASSIGNED,
@@ -395,12 +389,9 @@
         }
         Stat stat = new Stat();
         try {
-<<<<<<< HEAD
+
             byte[] data = zk.getZooKeeper().getData(path, false /*watcher*/, stat);
 
-=======
-            byte[] data = zk.getData(path, false /*watcher*/, stat);
->>>>>>> 1ada1fbe
             serviceStatus = deserialize(new String(data, Util.CHARSET_NAME), objectMapper, endpointsByName);
 
         } catch (KeeperException e) {
