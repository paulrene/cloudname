package org.cloudname.zk;

import org.apache.zookeeper.KeeperException;
import org.apache.zookeeper.ZooKeeper;
import org.cloudname.*;

import java.util.ArrayList;
import java.util.HashMap;
import java.util.List;
import java.util.Map;
import java.util.logging.Logger;
import java.util.regex.Pattern;
import java.util.regex.Matcher;


/**
 * This class is used to resolve Cloudname coordinates into endpoints.
 *
 * @author borud
 */
public class ZkResolver implements Resolver {

    private static final Logger log = Logger.getLogger(ZkResolver.class.getName());

    private final ZooKeeper zk;

    private Map<String, ResolverStrategy> strategies;

    public static class Builder {

        Map<String, ResolverStrategy> strategies = new HashMap<String, ResolverStrategy>();
        private ZooKeeper zk;
        
        public Builder(ZooKeeper zk) {
            this.zk = zk;
        }

        public Builder addStrategy(ResolverStrategy strategy) {
            strategies.put(strategy.getName(), strategy);
            return this;
        }

        public Map<String, ResolverStrategy> getStrategies() {
            return strategies;
        }
        
        public ZooKeeper getZooKeeper() {
            return zk;
        }
        
        public ZkResolver build() {
            return new ZkResolver(this);
        }

    }
    
    
    // Matches coordinate with endpoint of the form:
    // endpoint.instance.service.user.cell
    public static final Pattern endpointPattern
        = Pattern.compile( "^([a-z][a-z0-9-_]*)\\." // endpoint
                         + "(\\d+)\\." // instance
                         + "([a-z][a-z0-9-_]*)\\." // service
                         + "([a-z][a-z0-9-_]*)\\." // user
                         + "([a-z][a-z-_]*)\\z"); // cell

    // Parses abstract coordinate of the form:
    // strategy.service.user.cell.  This pattern is useful for
    // resolving hosts, but not endpoints.
    public static final Pattern strategyPattern
        = Pattern.compile( "^([a-z][a-z0-9-_]*)\\." // strategy
                         + "([a-z][a-z0-9-_]*)\\." // service
                         + "([a-z][a-z0-9-_]*)\\." // user
                         + "([a-z][a-z0-9-_]*)\\z"); // cell

    // Parses abstract addresses of the form:
    // endpoint.strategy.service.user.cell.
    public static final Pattern endpointStrategyPattern
        = Pattern.compile( "^([a-z][a-z0-9-_]*)\\." // endpoint
                         + "([a-z][a-z0-9-_]*)\\." // strategy
                         + "([a-z][a-z0-9-_]*)\\." // service
                         + "([a-z][a-z0-9-_]*)\\." // user
                         + "([a-z][a-z0-9-_]*)\\z"); // cell


    /**
     * Inner class to keep track of parameters parsed from addressExpression.
     */
    class Parameters {
        private String endpointName = null;
        private Integer instance = null;
        private String service = null;
        private String user = null;
        private String cell = null;
        private String strategy = null;

        /**
         * Constructor that takes an addressExperssion and sets the inner variables.
         * @param addressExpression
         */
        public Parameters(String addressExpression) {
            log.info("Resolving " + addressExpression);
            
            if (! (trySetEndPointPattern(addressExpression) ||
                    trySetStrategyPattern(addressExpression) ||
                    trySetEndpointStrategyPattern(addressExpression))) {
                throw new IllegalStateException("Could not parse addressExpression:" + addressExpression);
            }
 
        }

        /**
         * Returns strategy.
         * @return the string (e.g. "all" or "any", or "" if there is no strategy (but instance is specified).
         */
        public String getStrategy() {
            return strategy;
        }

        /**
         * Returns endpoint name if set or "" if not set.
         * @return endpointname.
         */
        public String getEndpointName() {
            return endpointName;
        }

        /**
         * Returns instance if set or negative number if not set.
         * @return instance number.
         */
        public Integer getInstance() {
            return instance;
        }

        /**
         * Returns service
         * @return  service name.
         */
        public String getService() {
            return service;
        }

        /**
         * Returns user
         * @return user.
         */
        public String getUser() {
            return user;
        }

        /**
         * Returns cell.
         * @return cell.
         */
        public String getCell() {
            return cell;
        }

        private boolean trySetEndPointPattern(String addressExperssion) {
            Matcher m = endpointPattern.matcher(addressExperssion);
            if (! m.matches()) {
                return false;
            }
            endpointName = m.group(1);
            instance = Integer.parseInt(m.group(2));
            strategy = "";
            service = m.group(3);
            user = m.group(4);
            cell = m.group(5);
            return true;

        }

        private boolean trySetStrategyPattern(String addressExpression) {
            Matcher m = strategyPattern.matcher(addressExpression);
            if (! m.matches()) {
                return false;
            }
            endpointName = "";
            strategy = m.group(1);
            service = m.group(2);
            user = m.group(3);
            cell = m.group(4);
            instance = -1;
            return true;
        }

        private boolean trySetEndpointStrategyPattern(String addressExperssion) {
            Matcher m = endpointStrategyPattern.matcher(addressExperssion);
            if (! m.matches()) {
                return false;
            }
            endpointName = m.group(1);
            strategy = m.group(2);
            service = m.group(3);
            user = m.group(4);
            cell = m.group(5);
            instance = -1;
            return true;
        }

    }

    /**
     * Constructor, to be called from the inner Builder class.
     * @param builder
     */
    private ZkResolver(Builder builder) {
        this.zk = builder.getZooKeeper();
        this.strategies = builder.getStrategies();
    }
    
    @Override
    public List<Endpoint> resolve(String addressExpression) {
        Parameters parameters = new Parameters(addressExpression);
               
        List<Integer> instances = new ArrayList<Integer>();
        if (parameters.getInstance() > -1) {
            instances.add(parameters.getInstance());
        } else {
            instances = getInstances(ZkCoordinatePath.coordinateWithoutInstanceAsPath(parameters.getCell(),
                    parameters.getUser(), parameters.getService()));
        }
        List<Endpoint> endpoints = new ArrayList<Endpoint>();
        for (Integer instance : instances) {
            String statusPath = ZkCoordinatePath.getStatusPath(parameters.getCell(), parameters.getUser(),
                    parameters.getService(), instance);
<<<<<<< HEAD
            ZkStatusAndEndpoints statusAndEndpoints = new ZkStatusAndEndpoints.Builder(zk, path).build().load();
=======
            if (! Util.exist(zk, statusPath)) {
                continue;
            }
            ZkStatusAndEndpoints statusAndEndpoints = new ZkStatusAndEndpoints.Builder(zk, statusPath).load().build();
            if (statusAndEndpoints.getServiceStatus().getState() != ServiceState.RUNNING) {
                continue;
            }
>>>>>>> 745a07ff
            if (parameters.getEndpointName() == "") {
                statusAndEndpoints.returnAllEndpoints(endpoints);
            } else {
                endpoints.add(statusAndEndpoints.getEndpoint(parameters.getEndpointName()));
            }
        }
        if (parameters.getStrategy() == "") {
         return endpoints;
        }
        ResolverStrategy strategy = strategies.get(parameters.getStrategy());
        return strategy.order(strategy.filter(endpoints));
    }

 
    private List<Integer> getInstances(String path) {
        List<Integer> paths = new ArrayList<Integer>();
        try {
            List<String> children = zk.getChildren(path, false /* watcher */);
            for (String child : children) {
                paths.add(Integer.parseInt(child));
            }
        } catch (KeeperException e) {
            throw new CloudnameException(e);
        } catch (InterruptedException e) {
            throw new CloudnameException(e);
        }
        return paths;
    }
}<|MERGE_RESOLUTION|>--- conflicted
+++ resolved
@@ -226,17 +226,14 @@
         for (Integer instance : instances) {
             String statusPath = ZkCoordinatePath.getStatusPath(parameters.getCell(), parameters.getUser(),
                     parameters.getService(), instance);
-<<<<<<< HEAD
-            ZkStatusAndEndpoints statusAndEndpoints = new ZkStatusAndEndpoints.Builder(zk, path).build().load();
-=======
+
             if (! Util.exist(zk, statusPath)) {
                 continue;
             }
-            ZkStatusAndEndpoints statusAndEndpoints = new ZkStatusAndEndpoints.Builder(zk, statusPath).load().build();
+            ZkStatusAndEndpoints statusAndEndpoints = new ZkStatusAndEndpoints.Builder(zk, statusPath).build().load();
             if (statusAndEndpoints.getServiceStatus().getState() != ServiceState.RUNNING) {
                 continue;
             }
->>>>>>> 745a07ff
             if (parameters.getEndpointName() == "") {
                 statusAndEndpoints.returnAllEndpoints(endpoints);
             } else {
