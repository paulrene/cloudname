--- conflicted
+++ resolved
@@ -280,7 +280,6 @@
     }
 
     @Test
-<<<<<<< HEAD
     public void testCoordinateListenerConnectionDiesReconnect() throws  Exception {
 
         final CountDownLatch connectedLatch = new CountDownLatch(3);
@@ -295,7 +294,9 @@
         assertEquals(CoordinateListener.Event.COORDINATE_OK, listener.events.get(0));
         assertEquals(CoordinateListener.Event.LOST_CONNECTION_TO_STORAGE, listener.events.get(1));
         assertEquals(CoordinateListener.Event.COORDINATE_OK, listener.events.get(2));
-=======
+    }
+
+    @Test
     public void testDestroyBasic() throws Exception {
         Coordinate c = Coordinate.parse("1.service.user.cell");
         ZkCloudname cn = new ZkCloudname.Builder().setConnectString("localhost:" + zkport).build().connect();
@@ -327,7 +328,6 @@
         cn.createCoordinate(c);
         ServiceHandle handle = cn.claim(c);
         cn.destroyCoordinate(c);
->>>>>>> cab181b1
     }
 
     private boolean pathExists(String path) throws Exception {
